--- conflicted
+++ resolved
@@ -153,10 +153,6 @@
         )
         return response.json()["data"]
 
-<<<<<<< HEAD
-    def get_environments(self) -> Dict:
-        """Return a list of Environments for all the dbt Cloud jobs in an account"""
-=======
     def get_env_vars(
         self, project_id: int, job_id: int
     ) -> Dict[str, CustomEnvironmentVariablePayload]:
@@ -164,22 +160,11 @@
 
         if job_id in self._environment_variable_cache:
             return self._environment_variable_cache[job_id]
->>>>>>> f9c09241
 
         self._check_for_creds()
 
         response = requests.get(
             url=(
-<<<<<<< HEAD
-                f"{self.base_url}/api/v3/accounts/" f"{self.account_id}/environments/"
-            ),
-            headers={
-                "Authorization": f"Bearer {self._api_key}",
-                "Content-Type": "application/json",
-            },
-        )
-        return response.json()["data"]
-=======
                 f"{self.base_url}/api/v3/accounts/{self.account_id}/projects/{project_id}/environment-variables/job/?job_definition_id={job_id}"
             ),
             headers=self._headers,
@@ -293,4 +278,19 @@
             logger.error(response.json())
 
         logger.warning("Deleted successfully.")
->>>>>>> f9c09241
+
+    def get_environments(self) -> Dict:
+        """Return a list of Environments for all the dbt Cloud jobs in an account"""
+
+        self._check_for_creds()
+
+        response = requests.get(
+            url=(
+                f"{self.base_url}/api/v3/accounts/" f"{self.account_id}/environments/"
+            ),
+            headers={
+                "Authorization": f"Bearer {self._api_key}",
+                "Content-Type": "application/json",
+            },
+        )
+        return response.json()["data"]