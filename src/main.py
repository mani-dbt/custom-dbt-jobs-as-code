import os

from loguru import logger
import click

from client import DBTCloud
from loader.load import load_job_configuration
from schemas import check_job_mapping_same


@click.command()
@click.argument("config", type=click.File("r"))
def cli(config):
    """Synchronize a dbt Cloud job config file against dbt Cloud.

    CONFIG is the path to your jobs.yml config file.
    """
    configuration = load_job_configuration(config)
    defined_jobs = configuration.jobs

    # HACK for getting the account_id of one entry
    dbt_cloud = DBTCloud(
        account_id=list(defined_jobs.values())[0].account_id,
        api_key=os.environ.get("API_KEY"),
<<<<<<< HEAD
        base_url=os.environ.get("DBT_BASE_URL")
=======
        base_url=os.environ.get("DBT_BASE_URL", "https://cloud.getdbt.com"),
>>>>>>> 9089311d
    )
    cloud_jobs = dbt_cloud.get_jobs()
    tracked_jobs = {
        job.identifier: job for job in cloud_jobs if job.identifier is not None
    }

    # Use sets to find jobs for different operations
    shared_jobs = set(defined_jobs.keys()).intersection(set(tracked_jobs.keys()))
    created_jobs = set(defined_jobs.keys()) - set(tracked_jobs.keys())
    deleted_jobs = set(tracked_jobs.keys()) - set(defined_jobs.keys())

    # Update changed jobs
    logger.info("Detected {count} existing jobs.", count=len(shared_jobs))
    for identifier in shared_jobs:
        logger.info("Checking for differences in {identifier}", identifier=identifier)
        if not check_job_mapping_same(
            source_job=defined_jobs[identifier], dest_job=tracked_jobs[identifier]
        ):
            defined_jobs[identifier].id = tracked_jobs[identifier].id
            dbt_cloud.update_job(job=defined_jobs[identifier])

    # Create new jobs
    logger.info("Detected {count} new jobs.", count=len(created_jobs))
    for identifier in created_jobs:
        dbt_cloud.create_job(job=defined_jobs[identifier])

    # Remove Deleted Jobs
    logger.warning("Detected {count} deleted jobs.", count=len(deleted_jobs))
    for identifier in deleted_jobs:
        dbt_cloud.delete_job(job=tracked_jobs[identifier])

    # -- ENV VARS --
    # Now that we have replicated all jobs we can get their IDs for further API calls
    mapping_job_identifier_job_id = dbt_cloud.build_mapping_job_identifier_job_id()
    logger.debug(f"Mapping of job identifier to id: {mapping_job_identifier_job_id}")

    # Replicate the env vars from the YML to dbt Cloud
    for job in defined_jobs.values():
        job_id = mapping_job_identifier_job_id[job.identifier]
        for env_var_yml in job.custom_environment_variables:
            env_var_yml.job_definition_id = job_id
            updated_env_vars = dbt_cloud.update_env_var(
                project_id=job.project_id, job_id=job_id, custom_env_var=env_var_yml
            )

    # Delete the env vars from dbt Cloud that are not in the yml
    for job in defined_jobs.values():
        job_id = mapping_job_identifier_job_id[job.identifier]

        # We get the env vars from dbt Cloud, now that the YML ones have been replicated
        env_var_dbt_cloud = dbt_cloud.get_env_vars(
            project_id=job.project_id, job_id=job_id
        )

        # And we get the list of env vars defined for a given job in the YML
        env_vars_for_job = [
            env_var.name for env_var in job.custom_environment_variables
        ]

        for env_var, env_var_val in env_var_dbt_cloud.items():
            # If the env var is not in the YML but is defined at the "job" level in dbt Cloud, we delete it
            if env_var not in env_vars_for_job and "job" in env_var_val:
                logger.info(f"{env_var} not in the YML file but in the dbt Cloud job")
                dbt_cloud.delete_env_var(
                    project_id=job.project_id, env_var_id=env_var_val["job"]["id"]
                )
                logger.info(
                    f"Deleted the env_var {env_var} for the job {job.identifier}"
                )


if __name__ == "__main__":
    cli()<|MERGE_RESOLUTION|>--- conflicted
+++ resolved
@@ -22,11 +22,7 @@
     dbt_cloud = DBTCloud(
         account_id=list(defined_jobs.values())[0].account_id,
         api_key=os.environ.get("API_KEY"),
-<<<<<<< HEAD
-        base_url=os.environ.get("DBT_BASE_URL")
-=======
         base_url=os.environ.get("DBT_BASE_URL", "https://cloud.getdbt.com"),
->>>>>>> 9089311d
     )
     cloud_jobs = dbt_cloud.get_jobs()
     tracked_jobs = {
