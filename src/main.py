import os

from loguru import logger
import click

from client import DBTCloud
from loader.load import load_job_configuration
from schemas import check_job_mapping_same


@click.command()
@click.argument("config", type=click.File("r"))
def cli(config):
    """Synchronize a dbt Cloud job config file against dbt Cloud.

    CONFIG is the path to your jobs.yml config file.
    """
    configuration = load_job_configuration(config)
    defined_jobs = configuration.jobs

    # HACK for getting the account_id of one entry
    dbt_cloud = DBTCloud(
<<<<<<< HEAD
        account_id=list(configuration.jobs.values())[0].account_id, api_key=os.environ.get("API_KEY")
=======
        account_id=list(defined_jobs.values())[0].account_id, api_key=os.environ.get("API_KEY"), base_url=os.environ.get("DBT_BASE_URL")
>>>>>>> 11dfa14f
    )
    cloud_jobs = dbt_cloud.get_jobs()
    tracked_jobs = {
        job.identifier: job for job in cloud_jobs if job.identifier is not None
    }

    # Use sets to find jobs for different operations
    shared_jobs = set(defined_jobs.keys()).intersection(set(tracked_jobs.keys()))
    created_jobs = set(defined_jobs.keys()) - set(tracked_jobs.keys())
    deleted_jobs = set(tracked_jobs.keys()) - set(defined_jobs.keys())

    # Update changed jobs
    logger.info("Detected {count} existing jobs.", count=len(shared_jobs))
    for identifier in shared_jobs:
        logger.info("Checking for differences in {identifier}", identifier=identifier)
        if not check_job_mapping_same(
            source_job=defined_jobs[identifier], dest_job=tracked_jobs[identifier]
        ):
            defined_jobs[identifier].id = tracked_jobs[identifier].id
            dbt_cloud.update_job(job=defined_jobs[identifier])

    # Create new jobs
    logger.info("Detected {count} new jobs.", count=len(created_jobs))
    for identifier in created_jobs:
        dbt_cloud.create_job(job=defined_jobs[identifier])

    # Remove Deleted Jobs
    logger.warning("Detected {count} deleted jobs.", count=len(deleted_jobs))
    for identifier in deleted_jobs:
        dbt_cloud.delete_job(job=tracked_jobs[identifier])

    # -- ENV VARS --
    # Now that we have replicated all jobs we can get their IDs for further API calls
    mapping_job_identifier_job_id = dbt_cloud.build_mapping_job_identifier_job_id()
    logger.debug(f"Mapping of job identifier to id: {mapping_job_identifier_job_id}")

    # Replicate the env vars from the YML to dbt Cloud
    for job in defined_jobs.values():
        job_id = mapping_job_identifier_job_id[job.identifier]
        for env_var_yml in job.custom_environment_variables:
            updated_env_vars = dbt_cloud.update_env_var(project_id=job.project_id, job_id=job_id, custom_env_var=env_var_yml)

    # Delete the env vars from dbt Cloud that are not in the yml
    for job in defined_jobs.values():
        job_id = mapping_job_identifier_job_id[job.identifier]

        # We get the env vars from dbt Cloud, now that the YML ones have been replicated
        env_var_dbt_cloud = dbt_cloud.get_env_vars(project_id=job.project_id, job_id=job_id)

        # And we get the list of env vars defined for a given job in the YML
        env_vars_for_job = [env_var.name for env_var in job.custom_environment_variables]

        for env_var, env_var_val in env_var_dbt_cloud.items():
            # If the env var is not in the YML but is defined at the "job" level in dbt Cloud, we delete it
            if env_var not in env_vars_for_job and "job" in env_var_val :
                logger.info(f"{env_var} not in the YML file but in the dbt Cloud job")
                dbt_cloud.delete_env_var(project_id=job.project_id, env_var_id=env_var_val["job"]["id"])
                logger.info(f"Deleted the env_var {env_var} for the job {job.identifier}")

if __name__ == "__main__":
    cli()<|MERGE_RESOLUTION|>--- conflicted
+++ resolved
@@ -20,11 +20,9 @@
 
     # HACK for getting the account_id of one entry
     dbt_cloud = DBTCloud(
-<<<<<<< HEAD
-        account_id=list(configuration.jobs.values())[0].account_id, api_key=os.environ.get("API_KEY")
-=======
-        account_id=list(defined_jobs.values())[0].account_id, api_key=os.environ.get("API_KEY"), base_url=os.environ.get("DBT_BASE_URL")
->>>>>>> 11dfa14f
+        account_id=list(defined_jobs.values())[0].account_id,
+        api_key=os.environ.get("API_KEY"),
+        base_url=os.environ.get("DBT_BASE_URL")
     )
     cloud_jobs = dbt_cloud.get_jobs()
     tracked_jobs = {
