--- conflicted
+++ resolved
@@ -8,21 +8,19 @@
 from schemas import check_job_mapping_same
 
 
-<<<<<<< HEAD
-    configuration = load_job_configuration(path)
-    defined_jobs = configuration.jobs
-=======
 @click.command()
-@click.argument('config', type=click.File('r'))
+@click.argument("config", type=click.File("r"))
 def cli(config):
     """Synchronize a dbt Cloud job config file against dbt Cloud.
 
     CONFIG is the path to your jobs.yml config file.
     """
-    defined_jobs = load_job_definitions(config)
->>>>>>> 5c4974d3
+    configuration = load_job_configuration(config)
+    defined_jobs = configuration.jobs
 
-    dbt_cloud = DBTCloud(account_id=configuration.account_id, api_key=os.environ.get("API_KEY"))
+    dbt_cloud = DBTCloud(
+        account_id=configuration.account_id, api_key=os.environ.get("API_KEY")
+    )
     cloud_jobs = dbt_cloud.get_jobs()
     tracked_jobs = {
         job.identifier: job for job in cloud_jobs if job.identifier is not None
@@ -38,7 +36,7 @@
     for identifier in shared_jobs:
         logger.info("Checking for differences in {identifier}", identifier=identifier)
         if not check_job_mapping_same(
-                source_job=defined_jobs[identifier], dest_job=tracked_jobs[identifier]
+            source_job=defined_jobs[identifier], dest_job=tracked_jobs[identifier]
         ):
             defined_jobs[identifier].id = tracked_jobs[identifier].id
             dbt_cloud.update_job(job=defined_jobs[identifier])
