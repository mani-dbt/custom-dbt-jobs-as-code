import yaml
from loguru import logger

from schemas.config import Config


def load_job_configuration(config_file) -> Config:
    """Load a job YAML file into a Config object"""
    config = yaml.safe_load(config_file)

<<<<<<< HEAD
    date_config = [
        job.get("schedule", {}).get("date", None) for job in config["jobs"].values()
    ]
    time_config = [
        job.get("schedule", {}).get("time", None) for job in config["jobs"].values()
    ]

    if any(date_config):
        logger.warning(
            f"❌ There is some date config under 'schedule > date' in your YML. This data is auto generated and should be deleted"
        )
    if any(time_config):
        logger.warning(
            f"❌ There is some time config under 'schedule > time' in your YML. This data is auto generated and should be deleted"
        )

    return {
        identifier: JobDefinition(**job, identifier=identifier)
        for identifier, job in config["jobs"].items()
    }
=======
    for identifier, job in config.get("jobs").items():
        job["identifier"] = identifier

    return Config(**config)
>>>>>>> f42036ec
<|MERGE_RESOLUTION|>--- conflicted
+++ resolved
@@ -8,7 +8,6 @@
     """Load a job YAML file into a Config object"""
     config = yaml.safe_load(config_file)
 
-<<<<<<< HEAD
     date_config = [
         job.get("schedule", {}).get("date", None) for job in config["jobs"].values()
     ]
@@ -25,13 +24,7 @@
             f"❌ There is some time config under 'schedule > time' in your YML. This data is auto generated and should be deleted"
         )
 
-    return {
-        identifier: JobDefinition(**job, identifier=identifier)
-        for identifier, job in config["jobs"].items()
-    }
-=======
     for identifier, job in config.get("jobs").items():
         job["identifier"] = identifier
 
-    return Config(**config)
->>>>>>> f42036ec
+    return Config(**config)